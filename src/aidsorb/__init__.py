r"""
AIdsorb is a Python package for processing molecular point clouds.
"""

__author__ = 'Antonios P. Sarikas'
__copyright__ = 'Copyright (c) 2024 Antonios P. Sarikas'
__license__ = ' GPL-3.0-only'

from . utils import pcd_from_file, pcd_from_files, pcd_from_dir
<<<<<<< HEAD
from . visualize import draw_pcd_mpl, draw_pcd_plotly
=======
from . visualize import draw_pcd_mpl, draw_pcd_plotly, draw_pcd_from_file
>>>>>>> 6e06d292
<|MERGE_RESOLUTION|>--- conflicted
+++ resolved
@@ -7,8 +7,4 @@
 __license__ = ' GPL-3.0-only'
 
 from . utils import pcd_from_file, pcd_from_files, pcd_from_dir
-<<<<<<< HEAD
-from . visualize import draw_pcd_mpl, draw_pcd_plotly
-=======
-from . visualize import draw_pcd_mpl, draw_pcd_plotly, draw_pcd_from_file
->>>>>>> 6e06d292
+from . visualize import draw_pcd_mpl, draw_pcd_plotly, draw_pcd_from_file